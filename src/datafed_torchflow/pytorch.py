import sys
import os


import torch
import torch.nn as nn
from torch.utils.data import DataLoader
from datetime import datetime

sys.path.append(os.path.abspath("/home/jg3837/DataFed_TorchFlow/DataFed_TorchFlow/src"))


from datafed_torchflow.datafed import DataFed
from datafed_torchflow.computer import get_system_info
from datafed_torchflow.utils import (
    extract_instance_attributes,
    getNotebookMetadata,
    serialize_model,
    serialize_pytorch_optimizer,
)

import getpass
from datetime import datetime
from m3util.globus.globus import check_globus_file_access
from m3util.util.IO import find_files_recursive, make_folder

import json
from tqdm import tqdm
import logging
import numpy as np
import inspect
from datafed.CommandLib import API
import pathlib
import types
import ast
import traceback


# TODO: Add data and dataloader derivative.
# TODO: Add number of FLOPS to metadata


class TorchLogger:
    """
    TorchLogger is a class designed to log PyTorch model training details,
    including model architecture, optimizer state, and system information.
    It also integrates with the DataFed API for file and metadata management.

    Attributes:
        model_dict (dict): a dictionary containing the Pytorch model architecture to be logged,
            with the name of the block as the key and the block as the value.
            For example: {"vae":vae, "encoder: encoder, "decoder":decoder,"optimizer":optimizer}
        DataFed_path (str): The path to the DataFed configuration or API.
        script_path (str): Path to the script or notebook for checksum calculation.
        local_model_path (str): Local directory to store model files.
        input_data_shape (tuple): Shape of the input training data for the model.
        logging (bool): Whether to display logging output.

    """

    def __init__(
        self,
        model_dict,
        DataFed_path,
        script_path=None,
        local_model_path="/.",
        log_file_path="log.txt",
        input_data_shape=None,
        dataset_id=None,
        logging=False,
        download_kwargs={"wait": True, "orig_fname": True},
    ):
        """
        Initializes the TorchLogger class.

        Args:
            model_dict (dict): a dictionary containing the Pytorch model architecture to be logged,
                with the name of the block as the key and the block as the value.
                For example: {"vae":vae, "encoder: encoder, "decoder":decoder,"optimizer":optimizer}
            DataFed_path (str): Path to the DataFed configuration or API.
            script_path (str, optional): Path to the script or notebook. Default is None.
            local_model_path (str, optional): Local directory to store model files. Default is './'.
            log_file_path (str, optional): Local file to store a log of the code evaluation. Default is 'log.txt'
            input_data (numpy.ndarray, default=None): Input data for training the model.
            dataset_id (str, default=None): DataFed ID for the input dataset for the model
            logging (bool, optional): Flag for logging output. Default is False.
            optimizer (torch.optim.Optimizer, optional): The optimizer used for training. Default is None.
        """

        self.current_checkpoint_id = None
        self.notebook_record_id = None
        self.__file__ = script_path
        self.model_dict = model_dict
        if "optimizer" in self.model_dict:
            self.optimizer = self.model_dict["optimizer"]
        elif optimizer is not None:
            self.optimizer = optimizer
        self.DataFed_path = DataFed_path
        self.local_model_path = local_model_path
        self.log_file_path = log_file_path
        self.dataset_id = dataset_id
        self.download_kwargs = download_kwargs
<<<<<<< HEAD
=======

>>>>>>> ab7a28a4
        self.logging = logging
        self.input_data_shape = input_data_shape

        make_folder(self.local_model_path)

        self.df_api = DataFed(
            self.DataFed_path,
            self.local_model_path,
            log_file_path=self.log_file_path,
            logging=True,
            dataset_id=self.dataset_id,
            download_kwargs=self.download_kwargs,
        )

        # Check if Globus has access to the local path
        check_globus_file_access(self.df_api.endpointDefaultGet, self.local_model_path)

        # Save the notebook to DataFed
        self.save_notebook()

    def reset(self):
        self.current_checkpoint_id = None
    
    @property
    def optimizer(self):
        """
        Returns the optimizer used for training.

        Returns:
            torch.optim.Optimizer: The optimizer instance.
        """
        return self._optimizer

    @optimizer.setter
    def optimizer(self, optimizer):
        """
        Sets the optimizer used for training.

        Args:
            optimizer (torch.optim.Optimizer): The optimizer to be set.
        """
        self._optimizer = optimizer

    def getMetadata(self, local_vars=None, model_hyperparameters=None, **kwargs):
        """
        Gathers metadata including the serialized model, optimizer, system info, and user details.

        Args:
            local_vars (list): a list containing the local variables for the model training code, from list(locals().items()). Used to determine the metadata
            **kwargs: Additional key-value pairs to be added to the metadata.

        Returns:
            dict: A dictionary containing the metadata including model, optimizer,
                  system information, user, timestamp, and optional script checksum.
        """

        # get the model architecture names
        model_architecture_names = list(self.model_dict.keys())

        # get the user information and timestamp
        current_user, current_time = self.getUserClock()

        # get the computer information
        computer_info = get_system_info()

        # combine metadata with user and timestamp

        # define the empty metadata dictionary to set the structure
        DataFed_record_metadata = {
            "Model Parameters": {"Model Hyperparameters": {}, "Model Architecture": {}},
            "System Information": {},
        }

        # loop through the local variables to add to the metadata dictionary
        for key, value in local_vars:
            # exclude modules and other undesired local variables. Use casefold string matching for flexibility
            if (
                not key.startswith("_")
                and key.casefold()
                not in [
                    "checkpoint",
                    "self",
                    "local_vars",
                    "model_dict",
                    "model_hyperparameters",
                    "i",
                    "image",
                    "key",
                    "value",
                ]
                and "datafed" not in key.casefold()
                and "globus" not in key.casefold()
                and "data".casefold() not in str(type(value)).casefold()
                and "dataloader".casefold() not in str(type(value)).casefold()
                and not (callable(value) and key not in model_architecture_names)
                and type(value)
                not in [
                    type,
                    types.ModuleType,
                    types.FunctionType,
                    API,
                    DataLoader,
                    types.NoneType,
                    types.MethodType,
                ]
            ):
                # put the model architecture into the Model Architecture sub-dictionary
                if key in model_architecture_names:
                    # serialize the optimizer
                    if key.casefold() in [
                        "optimizer",
                        "optim",
                    ]:  # accept "optimizer" or "optim" for flexibility
                        DataFed_record_metadata["Model Parameters"][
                            "Model Architecture"
                        ][key] = serialize_pytorch_optimizer(value)
                    # serialize the model architecture blocks (encoder, decoder, etc. )
                    else:
                        DataFed_record_metadata["Model Parameters"][
                            "Model Architecture"
                        ][key] = serialize_model(value)
                        DataFed_record_metadata["Model Parameters"][
                            "Model Architecture"
                        ][key].update(extract_instance_attributes(obj=value))
                # extract lists if they are not too long (arbitrarily chose to be less than 1000 characters)
                elif isinstance(value, list):
                    # ignore long lists
                    if sum(len(str(s)) for s in value) < 1000:
                        # extract the value for 1 item lists
                        if len(value) == 1:
                            DataFed_record_metadata["Model Parameters"][key] = value[0]
                        else:
                            # if the list has many (but not too many values) extract the whole list
                            DataFed_record_metadata["Model Parameters"][key] = value
                    else:
                        warning_message = (
                            f'List in key "{key}" is too long to be extracted'
                        )
                        Warning(warning_message)
                # put the model hyperparameters in the Model Hyperparameters sub-dictionary (the hyperparameters might be 1-value torch tensors or just floats)
                elif key in model_hyperparameters.keys():
                    if type(value) in [np.ndarray, torch.Tensor]:
                        if value.shape < self.input_data_shape:
                            DataFed_record_metadata["Model Parameters"][
                                "Model Hyperparameters"
                            ][key] = value.tolist()
                    else:
                        DataFed_record_metadata["Model Parameters"][
                            "Model Hyperparameters"
                        ][key] = value

                # convert numpy arrays and torch tensors that are small enough (arbitrarily chosen to be smaller than the input data dimensions)
                # into lists so they can be serialized into JSON
                elif type(value) in [np.ndarray, torch.Tensor]:
                    if value.shape < self.input_data_shape:
                        # put other lists into the Model Parameters dictionary
                        DataFed_record_metadata["Model Parameters"][key] = (
                            value.tolist()
                        )
                # convert PosixPaths and pytorch devices into strings so they can be serialized into JSON
                elif type(value) in [pathlib.PosixPath, torch.device]:
                    DataFed_record_metadata["Model Parameters"][key] = str(value)
                # convert class instances into dictionaries of their attributes so they can be serialized into JSON
                elif hasattr(value, "__dict__"):
                    if len(extract_instance_attributes(obj=value)) > 0:
                        DataFed_record_metadata["Model Parameters"][key] = (
                            extract_instance_attributes(obj=value)
                        )

                elif isinstance(value, dict):
                    if "_" not in str(type(value[list(value.keys())[0]])):
                        try:
                            json.dumps(value)
                            DataFed_record_metadata["Model Parameters"][key] = value
                        except (TypeError, ValueError, json.JSONDecodeError):
                            DataFed_record_metadata["Model Parameters"][key] = str(
                                value
                            )

                # all other cases, everything should be serializable (string, float, etc.)
                else:
                    # everything should be JSON serializable at this point, but try to convert to string and then skip if not

                    try:
                        json.dumps(value)
                        DataFed_record_metadata["Model Parameters"][key] = value
                    except (TypeError, ValueError, json.JSONDecodeError):
                        try:
                            DataFed_record_metadata["Model Parameters"][key] = str(
                                value
                            )

                        except (TypeError, ValueError, json.JSONDecodeError):
                            if self.logging:
                                tb = traceback.format_exc()
                                with open(self.log_file_path, "a") as f:
                                    timestamp = (
                                        datetime.now()
                                        .astimezone()
                                        .strftime("%Y-%m-%d %H:%M:%S")
                                    )

                                    f.write(
                                        f"\n {timestamp} - Could not convert {key} to JSON. {key} has type {type(key)}"
                                    )
                                    f.write(
                                        f"the corresponding value has type {type(value)} and value \n {value}"
                                    )
                                    f.write(f"Python error message {tb}")
                                    f.write("skipping this variable.")

                #  except:
                #      pass
        # add the notebook checksum and file path to the Model Parameters dictionary
        DataFed_record_metadata["Model Parameters"].update(
            getNotebookMetadata(self.__file__)
        )
        # add the user and timestamp to the Model Parameters dictionary
        DataFed_record_metadata["Model Parameters"].update(
            {"user": current_user, "timestamp": current_time}
        )
        # add the computer information to the System Information section
        DataFed_record_metadata["System Information"] = computer_info

        # return the metadata
        return DataFed_record_metadata

    def getModelArchitectureStateDict(self):
        """
        generates a dictionary where the key is the model architecture block
        and the value is the corresponding state dictionary to go in the saved checkpoint,
        for example

        Returns:
            dict: A dictionary containing the model architecture state dictionaries

        """
        model_architecture = {}

        for block in self.model_dict.keys():
            model_architecture[block] = self.model_dict[block].state_dict()

        return model_architecture

    def getUserClock(self):
        """
        Gathers system information including CPU, memory, and GPU details.

        Returns:
            dict: A dictionary containing system information.
        """
        # Get the current user
        current_user = getpass.getuser()

        # Get the current time
        current_time = datetime.now().strftime("%Y-%m-%d %H:%M:%S")

        return current_user, current_time

    def save_notebook(self):
        """
        Saves the Jupyter notebook that runs the code training the model
        """
        # don't upload the notebook to DataFed if it is already there. 
        # NOTE: The below method to check is a temporary solution and will be replaced with a comparison of the checksums
        # first, check if the notebook filename is actually its DataFed ID, in which case it already exists in DataFed
    
        
        
        #------------------------#
        #### checksum solution
        
        # first, make sure the notebook file is given (not None), otherwise there is no notebook specified to upload
        # so just don't upload a notebook but proceed to saving the checkpoints as usual 
        if self.__file__ is not None:
            
            # check whether the notebook file name is a DataFed ID 
            if self.__file__.startswith("d/"):
                self.notebook_record_id = self.__file__

            # if the notebook filename is not a DataFed ID, check if a notebook of the same name exists at the DataFed file path
            else:
                try:
                    # this will fail if it doesn't find a match, meaning that the notebook does not already exists on DataFed
                    self.notebook_record_id = (
                        self.df_api.get_notebook_DataFed_ID_from_path_and_title(
                            self.__file__
                        )
                    )
            
                except Exception as e:
                    # the notebook is not already in DataFed, so upload it
                    # output to user
                    old_checksum = ''
                    
                    if self.logging:
                        with open(self.log_file_path, "a") as f:
                            timestamp = (
                                datetime.now().astimezone().strftime("%Y-%m-%d %H:%M:%S")
                            )
                            f.write(f"\n {timestamp} - Uploading notebook {self.__file__} to DataFed...")
                    
                    

            
            # generate a checksum (and scipt path) for the notebook 
            notebook_metadata = getNotebookMetadata(self.__file__)
            
            # extract the checksum
            new_checksum = notebook_metadata["script"]["checksum"]
            
            
            
            # if the notebook has a DataFed record ID, extract the checksum and compare to the new checksum  
            if self.notebook_record_id is not None:
                notebook_DataFed_metadata = json.loads(self.df_api.dataView(self.notebook_record_id)[0].data[0].metadata)
                old_checksum = notebook_DataFed_metadata["script"]["checksum"]
                
            if new_checksum != old_checksum:
                # do the uploading 
                if self.logging:
                    with open(self.log_file_path, "a") as f:
                        timestamp = (
                            datetime.now().astimezone().strftime("%Y-%m-%d %H:%M:%S")
                        )
                        f.write(f"\n {timestamp} - Uploading notebook {self.__file__} to DataFed...")
                        

                current_user, current_time = self.getUserClock()

                notebook_metadata = notebook_metadata | {
                    "user": current_user,
                    "timestamp": current_time,
                }

                self.notebook_record_resp = self.df_api.data_record_create(
                    metadata=notebook_metadata,
                    record_title=self.__file__.split("/")[-1],  # .split(".")[0],
                    deps=self.df_api.addDerivedFrom(self.dataset_id),
                )

                self.df_api.upload_file(
                    self.notebook_record_resp[0].data[0].id, self.__file__
                )

                self.notebook_record_id = self.notebook_record_resp[0].data[0].id      
    def save(
        self,
        record_file_name,
        datafed=True,
        local_file_path=None,
        local_vars=None,
        model_hyperparameters=None,
        **kwargs,
    ):
        """


        Saves the model's state dictionary locally unless one has already been saved
        and optionally uploads it to DataFed along with the model's metadata.
        If you want to upload multiple files to the same DataFed data record you can zip them
        together and pass in the local path to the zip file as "local_file_path".

        Args:
            record_file_name (str): The name of the file to save the model locally.
            datafed (bool, optional): If True, the record is uploaded to DataFed. Default is True.
            local_file_path (str or Path.PosixPath, optional): The local file path to the directory to save the weights
                    or to the presaved file to upload to DataFed.
            local_vars (list): a list containing the local variables for the model training code, from list(locals().items()). Used to determine the metadata
            model_hyperparameters (dict): a dictionary where the keys are the model hyperparameters names and the values are the model hyperparameter names. Used in the saved checkpoint.
            **kwargs: Additional metadata or attributes to include in the record.
        """

        # include the model architecture state dictionary and model hyperparameters in the checkpoint
        if not str(local_file_path).endswith(".zip") and not os.path.exists(
            str(local_file_path)
        ):
            checkpoint = self.getModelArchitectureStateDict() | model_hyperparameters

            # Save the model state dict locally
            torch.save(checkpoint, local_file_path)

        if datafed:
            # Safely retrieve values and replace with None if undefined or not present
            notebook_record_id = (
                self.notebook_record_id
                if self.notebook_record_id and len(self.notebook_record_id) > 0
                else None
            )

            # Saves the record id to the object
            self.notebook_record_id = notebook_record_id

            current_checkpoint_id = (
                self.current_checkpoint_id
                if self.current_checkpoint_id is not None
                else None
            )

            # Create a list of IDs, excluding any that are None
            ids_to_add = [
                id
                for id in [notebook_record_id, current_checkpoint_id, self.dataset_id]
                if id is not None
            ]

            # Call the API method with the valid IDs (if any)
            if ids_to_add:
                deps = self.df_api.addDerivedFrom(ids_to_add)
            else:
                deps = None  # If no valid IDs are present, set deps to None

            # Generate metadata and create a data record in DataFed
            metadata = self.getMetadata(
                local_vars=local_vars,
                model_hyperparameters=model_hyperparameters,
                **kwargs,
            )

            dc_resp = self.df_api.data_record_create(
                metadata,
                record_title=str(record_file_name),
                local_model_path=self.local_model_path,
                # weights_file_path = weights_file_path,
                # embedding_file_path = embedding_file_path,
                # reconstruction_file_path = reconstruction_file_path,
                deps=deps,
            )
            # Upload the saved model to DataFed
            self.df_api.upload_file(dc_resp[0].data[0].id, str(local_file_path))

            self.current_checkpoint_id = dc_resp[0].data[0].id

    def get_return_variables(func):
        # Get the source code of the function
        source = inspect.getsource(func)

        # Parse the source code into an AST
        tree = ast.parse(source)

        # Navigate to the function definition in the AST
        function_node = next(
            node for node in tree.body if isinstance(node, ast.FunctionDef)
        )

        # Extract the return statement
        return_vars = []
        for node in ast.walk(function_node):
            if isinstance(node, ast.Return):
                # Check if the return value is a tuple or a single value
                if isinstance(node.value, ast.Tuple):
                    return_vars = [
                        elt.id for elt in node.value.elts if isinstance(elt, ast.Name)
                    ]
                elif isinstance(node.value, ast.Name):
                    pass
                break


class InferenceEvaluation:
    def __init__(
        self,
        dataframe,
        dataset,
        df_api,
        root_directory=None,
        save_directory="./tmp/",
        skip=None,
        **Kwargs,
    ):
        self.df = dataframe
        self.dataset_id = dataset
        self.root_directory = root_directory
        self.save_directory = save_directory
        self.df_api = df_api
        self.skip = skip

        self.model = self.build_model(**Kwargs)

        # Create a logger
        self.logger = logging.getLogger(__name__)
        logging.basicConfig(level=logging.WARNING)

    def file_not_found(self, filename, row):
        self.logger.warning(
            "{filename} was not found from DataFed using record id {row.id}"
        )

        print(
            f"Attempting to download {filename} from DataFed using record id {row.id}"
        )

        ds_rep = self.df_api.dataGet(row.id, self.save_directory, wait=True)

        if ds_rep[0].task[0].status == 3:
            # Download was successful
            self.logger.info(f"{filename} was downloaded successfully")

            # finds the downloaded file recursively
            file_path = find_files_recursive(self.root_directory, filename)

            return file_path

        else:
            # Download was not successful
            self.logger.error(f"{filename} could not be downloaded")

            # returns a None object
            return None

        return ds_rep

    def _getFileName(self, row):
        return self.df_api.getFileName(row.id)

    @staticmethod
    def get_first_entry_if_list(data):
        if isinstance(data, list) and len(data) > 0:
            return data[0]  # Return the first entry if it's a non-empty list
        else:
            return data

    def run_inference(self, row):
        # retrive the filename from the API datarecords
        filename = self._getFileName(row)

        # checks if the file can be found in the root directory
        file_path = find_files_recursive(self.root_directory, filename)

        if len(file_path) == 0:
            # if the file is not found, attempt to download it from DataFed
            file_path = self.file_not_found(filename, row)

            file_path = self.get_first_entry_if_list(file_path)

            if file_path is None:
                self.logger.info(
                    f"{filename} could not be downloaded, skipping inference."
                )

                print(f"{filename} could not be downloaded, skipping inference.")

                return None

        # load the model
        self.model.load(file_path[0])

        return self.evaluate(row, file_path)

    def build_model(self):
        """
        Builds and returns the model to be used for inference.

        This method should be implemented by the child class to define the specific model architecture
        and any necessary configurations.

        Returns:
            torch.nn.Module: The model object to be used for inference.
        """
        raise NotImplementedError(
            "Child class must implement this method. This method should return a model object."
        )

    def evaluate(self, row, file_path):
        """
        Evaluates the model on the given data. This method should be implemented by the child class.
        The parent class does not implement this method.

        Args:
            row (pd.Series): A row from the dataframe containing metadata and other information.
            file_path (str): The path to the file to be used for evaluation.

        Returns:
            dict: The evaluation results as a dictionary.
        """
        raise NotImplementedError(
            "Child class must implement this method. This method should return evaluation results as a dictionary."
        )

    def run(self):
        for i, row in tqdm(self.df.iterrows(), total=self.df.shape[0]):
            # set to restart and skip
            if self.skip is not None and i <= self.skip:
                continue

            # runs the inference
            msg = self.run_inference(row)

            # if file cannot be found, skip inference
            if msg is None:
                continue

            # updates the metadata of the record
            self.df_api.dataUpdate(row.id, metadata=json.dumps(msg))

            # logs the success of the inference
            self.logger.info(f"Inference for {i} record {row.id} was successful")


class TorchViewer(nn.Module):
<<<<<<< HEAD
    def __init__(self, DataFed_path,**kwargs):
        self.DataFed_path = DataFed_path
        self.df_api = DataFed(self.DataFed_path,**kwargs)
=======
    def __init__(self, DataFed_path, **kwargs):
        self.DataFed_path = DataFed_path
        self.df_api = DataFed(self.DataFed_path, **kwargs)
>>>>>>> ab7a28a4

    def getModelCheckpoints(
        self,
        exclude_metadata="computing",
        excluded_keys="script",
        non_unique=["id", "timestamp", "total_time"],
        format="pandas",
    ):
        """
        Retrieves the metadata record for a specified record ID.

        Args:
            record_id (str): The ID of the record to retrieve.
            exclude_metadata (str, list, or None, optional): Metadata fields to exclude from the extraction record.
            excluded_keys (str, list, or None, optional): Keys if the metadata record contains to exclude.
            non_unique (str, list, or None, optional): Keys which are expected to be unique independent of record uniqueness - these are not considered when finding unique records.
            format (str, optional): The format to return the metadata in. Defaults to "pandas".

        Returns:
            dict: The metadata record.
        """

        return self.df_api.get_metadata(
            exclude_metadata=exclude_metadata,
            excluded_keys=excluded_keys,
            non_unique=non_unique,
            format=format,
        )<|MERGE_RESOLUTION|>--- conflicted
+++ resolved
@@ -100,10 +100,7 @@
         self.log_file_path = log_file_path
         self.dataset_id = dataset_id
         self.download_kwargs = download_kwargs
-<<<<<<< HEAD
-=======
-
->>>>>>> ab7a28a4
+
         self.logging = logging
         self.input_data_shape = input_data_shape
 
@@ -704,15 +701,10 @@
 
 
 class TorchViewer(nn.Module):
-<<<<<<< HEAD
-    def __init__(self, DataFed_path,**kwargs):
-        self.DataFed_path = DataFed_path
-        self.df_api = DataFed(self.DataFed_path,**kwargs)
-=======
+
     def __init__(self, DataFed_path, **kwargs):
         self.DataFed_path = DataFed_path
         self.df_api = DataFed(self.DataFed_path, **kwargs)
->>>>>>> ab7a28a4
 
     def getModelCheckpoints(
         self,
