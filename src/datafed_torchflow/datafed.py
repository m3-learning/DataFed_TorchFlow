from datetime import datetime
import traceback
import numpy as np
from datafed.CommandLib import API
import json
from m3util.globus.globus import check_globus_endpoint
from datafed_torchflow.JSON import UniversalEncoder
from tqdm import tqdm


class DataFed(API):
    """
    A class to interact with DataFed API.

    Inherits from:
        API: The base class for interacting with the DataFed API.

    Attributes:
        cwd (str): The current working directory.
        verbose (bool): Flag to enable verbose logging.
        project_id (str): The ID of the project.
    """

    def __init__(self, cwd, verbose=False, log_file_path=".log.txt"):
        """
        Initializes the DataFed instance.

        Args:
            cwd (str): The current working directory.
            verbose (bool, optional): Flag to enable verbose logging. Defaults to False.

        Raises:
            Exception: If the user is not authenticated with DataFed.
        """
        super().__init__()
        self.cwd = cwd
        self.verbose = verbose

        self.check_if_logged_in()
        self.check_if_endpoint_set()

        # Checks if the cwd is a valid path.
        self.check_string_for_dot_or_slash(self.cwd)

        # Set the log file path
        self.log_file_path = log_file_path

        # Checks if user is saving in the root collection.
        if self._parse_cwd[0] == self.user_id:
            self.project_id = self.user_id
        else:
            # Gets all the projects in DataFed.
            items, response = self.get_projects

            # Checks if the project exists in DataFed.
            self.project_id = self.find_id_by_title(items, self._parse_cwd[0])

            self.create_subfolder_if_not_exists()

    def check_if_logged_in(self):
        """
        Checks if the user is authenticated with DataFed.

        Raises:
            Exception: If the user is not authenticated.
        """
        if self.getAuthUser():
            if self.verbose:
                print(
                    "Success! You have been authenticated into DataFed as: "
                    + self.getAuthUser()
                )
        else:
            raise Exception(
                "You have not authenticated into DataFed Client. Please follow instructions in the 'Basic Configuration' section in the link below to authenticate yourself: https://ornl.github.io/DataFed/user/client/install.html#basic-configuration"
            )

    @property
    def user_id(self):
        """
        Gets the user ID from the authenticated user's information.

        Returns:
            str: The user ID extracted from the authenticated user information.
        """
        return self.getAuthUser().split("/")[-1]

    def check_if_endpoint_set(self):
        """
        Checks if the Globus endpoint is set up.

        Raises:
            Exception: If the Globus endpoint is not set up.
        """
        if self.endpointDefaultGet():
            if self.verbose:
                print(
                    f"Success! You have set up the Globus endpoint {self.endpointDefaultGet()}."
                )
        else:
            raise Exception(
                "You have not set up the Globus endpoint. Please follow instructions in the 'Basic Configuration' section in the link below to set up the Globus endpoint: https://ornl.github.io/DataFed/user/client/install.html#basic-configuration"
            )

    @staticmethod
    def check_string_for_dot_or_slash(s):
        """
        Checks if a string starts with a '.' or '/' and raises an exception if it does.

        Args:
            s (str): The string to check.

        Raises:
            ValueError: If the string starts with either '.' or '/'.
        """
        if s.startswith(".") or s.startswith("/"):
            raise ValueError("String starts with either '.' or '/'")

    @staticmethod
    def find_id_by_title(listing_reply, title_to_find):
        """
        Finds the ID of an item with a specific title from a listing response.

        Args:
            listing_reply (object): The response object containing a list of items.
            title_to_find (str): The title of the item to find.

        Returns:
            str: The ID of the item with the specified title.

        Raises:
            ValueError: If no item with the specified title is found.
        """
        for item in listing_reply.item:
            if item.title == title_to_find:
                return item.id

        # If no matching title is found, raise an error with a custom message
        raise ValueError(
            f"Project '{title_to_find}' does not exist. "
            "Please create the project and provide an allocation."
        )

    @property
    def get_projects(self, count=500):
        """
        Retrieves a list of projects from DataFed.

        Args:
            count (int, optional): The number of projects to retrieve. Defaults to 500.

        Returns:
            tuple: A tuple containing:
                - list: The list of projects.
                - response: The full response object from the API call.
        """
        response = self.projectList(count=count)
        return response[0], response[1]

    @property
    def getRootColl(self):
        """
        Gets the root collection identifier for the current project.

        Returns:
            str: The root collection identifier formatted with the project ID.
        """
        new_str = self.project_id[:1] + "_" + self.project_id[2:]
        return f"c/{new_str}_root"

    @property
    def _parse_cwd(self):
        """
        Parses the current working directory into components.

        Returns:
            list: A list of directory components split by '/'.
        """
        return self.cwd.split("/")

    def getCollList(self, collection_id):
        """
        Retrieves a list of sub-collections within a specified collection.

        Args:
            collection_id (str): The ID of the collection to query.

        Returns:
            tuple: A tuple containing:
                - list: The list of sub-collection titles.
                - ls_resp: The full response object from the API call.
        """
        # Check if the sub-collection exists in DataFed
        ls_resp = self.collectionItemsList(collection_id)

        collections = [record.title for record in ls_resp[0].item]

        return collections, ls_resp

    def create_subfolder_if_not_exists(self):
        """
        Creates sub-folders (collections) if they do not already exist.

        Iterates through the sub-collections specified in `cwd`, creating any that are missing.
        Updates `collection_id` with the ID of the last created or found sub-collection.
        """
        # Gets the root context from the parent collection
        collections, ls_resp = self.getCollList(self.getRootColl)
        current_collection = self.getRootColl

        # Iterate through the sub-collections specified in `cwd`
        for collection in self._parse_cwd[1:]:
            # Check if the collection exists in DataFed
            if collection in collections:
                # Navigate to the sub-collection if it exists
                current_collection = (
                    ls_resp[0]
                    .item[
                        np.where(
                            [record.title == collection for record in ls_resp[0].item]
                        )[0].item()
                    ]
                    .id
                )
            else:
                # Create the sub-collection if it does not exist
                coll_resp = self.collectionCreate(
                    collection, parent_id=current_collection
                )
                current_collection = coll_resp[0].coll[0].id

            # Update the collections list
            collections, ls_resp = self.getCollList(current_collection)

        self.collection_id = current_collection

    def data_record_create(self, metadata, record_title, deps=None, **kwargs):
        self.check_if_endpoint_set()
        self.check_if_logged_in()

        if len(record_title) > 80:
            record_title = record_title.replace(".", "_")[:80]
            if self.verbose:
                print("Record title is too long. Truncating to 80 characters.")

        try:
            dc_resp = self.dataCreate(
                record_title.replace(".", "_"),
                metadata=json.dumps(metadata, cls=UniversalEncoder),
                parent_id=self.collection_id,
                deps=deps,
                **kwargs,
            )

            with open(self.log_file_path, "a") as f:
                timestamp = datetime.now().astimezone().strftime("%Y-%m-%d %H:%M:%S")
                f.write(f"\n {timestamp} - Data creation successful")

            return dc_resp

        except Exception as e:
            tb = traceback.format_exc()

            with open(self.log_file_path, "a") as f:
                timestamp = datetime.now().astimezone().strftime("%Y-%m-%d %H:%M:%S")

                f.write(f"\n {timestamp} - Data creation failed with error: \n {tb}")

            raise e

    @staticmethod
    def addDerivedFrom(deps=None):
        """
        Adds derived from information to the data record, skipping any None values.

        Args:
            deps (list or str, optional): A list of dependencies or a single
                                        dependency to add. Defaults to None.

        Returns:
            list: A list of lists containing the "derived from" information, excluding None entries.
        """
        derived_from_info = []

        # If deps is a string, convert it into a list
        if isinstance(deps, str):
            deps = [deps]

        # If deps is a list, process each entry and skip None entries
        if deps and isinstance(deps, list):
            derived_from_info = [["der", dep] for dep in deps if dep is not None]

        return derived_from_info

    def upload_file(self, dc_resp, file_path, wait=False):
        check_globus_endpoint(self.endpointDefaultGet())

        try:
            put_resp = self.dataPut(
                dc_resp[0].data[0].id,
                file_path,
                wait=wait,  # Waits until transfer completes.
            )

            with open(self.log_file_path, "a") as f:
                current_task_status = put_resp[0].task.msg

                timestamp = datetime.now().astimezone().strftime("%Y-%m-%d %H:%M:%S")

                f.write(f"\n {timestamp} - Data put status: {current_task_status}")
                f.write(
                    "\n This just means that the Data put command ran without errors. \n If the status is not complete, check the DataFed and Globus websites \n to ensure the Globus Endpoint is connected and the file transfer completes."
                )

        except Exception as e:
            tb = traceback.format_exc()

            with open(self.log_file_path, "a") as f:
                timestamp = datetime.now().astimezone().strftime("%Y-%m-%d %H:%M:%S")
                f.write(f"\n {timestamp} - Data put failed with error: {tb}")

            raise e

    def getIDs(self, listing_reply):
        """
        Gets the IDs of items from a listing response.

        Args:
            listing_reply (object): The response object containing a list of items.

        Returns:
            list: A list of item IDs.
        """
        return [record.id for record in listing_reply.item]

    def get_metadata(
        self,
        exclude_metadata=None,
        excluded_keys=None,
        non_unique=None,
        format="pandas",
    ):
        """
        Retrieves the metadata record for a specified record ID.

        Args:
            record_id (str): The ID of the record to retrieve.
            exclude_metadata (str, list, or None, optional): Metadata fields to exclude from the extraction record.
            excluded_keys (str, list, or None, optional): Keys if the metadata record contains to exclude.
            non_unique (str, list, or None, optional): Keys which are expected to be unique independent of record uniqueness - these are not considered when finding unique records.
            format (str, optional): The format to return the metadata in. Defaults to "pandas".

        Returns:
            dict: The metadata record.
        """

        # Retrieve the data view response for the given record ID
        # TODO: make it so it can return more than 10000 records -- not hardcoded
        collection_list = self.collectionItemsList(self.collection_id, count=10000)[0]

        # Get the record IDs from the collection list
        record_ids_ = self.getIDs(collection_list)

        # Gets a list of Metadata excluding specific metadata terms
        metadata_ = self._get_metadata_list(record_ids_, exclude=exclude_metadata)

        # Exclude specific records if specified key is in the record
        metadata_ = self.exclude_keys(metadata_, excluded_keys)

        if non_unique is not None:
            metadata_ = self.get_unique_dicts(metadata_, exclude_keys=non_unique)

        if format == "pandas":
            import pandas as pd

            return pd.DataFrame(metadata_)
        else:
            return ValueError("Invalid format. Please use 'pandas'.")

    def _get_metadata_list(self, record_ids, exclude=None):
        metadata = []
        for record_id in tqdm(record_ids):
            metadata_ = self._get_metadata(record_id)

            if exclude is not None:
                if exclude == "computing":
                    metadata_ = self._remove_computing_metadata(metadata_)
                elif isinstance(exclude, list):
                    metadata_ = self._exclude_metadata_fields(metadata_, exclude)
                else:
                    raise ValueError(
                        "Invalid value for exclude parameter. Must be either 'computing' or a list of fields to exclude."
                    )

            metadata.append(metadata_)

        return metadata

    @staticmethod
    def required_keys(dict_list, required_keys):
        """
        Filters a list of dictionaries to include only those that contain all specified required keys.

        Args:
            dict_list (list): A list of dictionaries to filter.
            required_keys (str, list, or set): The keys that each dictionary must contain.
                                               Can be a single string, a list of strings, or a set of strings.

        Returns:
            list: A list of dictionaries that contain all the specified required keys.

        Raises:
            ValueError: If the required_keys parameter is not a string, list of strings, or set of strings.
        """
        # Ensure required_keys is a list, even if a single string is provided
        if isinstance(required_keys, str):
            required_keys = [required_keys]
        elif not isinstance(required_keys, (list, set)):
            raise ValueError(
                "Invalid value for required_keys parameter. Must be either a string, list of strings, or set of strings."
            )

        # Filter the list of dictionaries to include only those that contain all required keys
        return [d for d in dict_list if all(key in d for key in required_keys)]

    @staticmethod
    def exclude_keys(dict_list, excluded_keys):
        """
        Filters a list of dictionaries to exclude those that contain any of the specified excluded keys.

        Args:
            dict_list (list): A list of dictionaries to filter.
            excluded_keys (str, list, or set): The keys that, if present in a dictionary, will exclude it from the result.
                                            Can be a single string, a list of strings, or a set of strings.

        Returns:
            list: A list of dictionaries that do not contain any of the specified excluded keys.

        Raises:
            ValueError: If the excluded_keys parameter is not a string, list of strings, or set of strings.
        """
        # If excluded_keys is None, return the original list of dictionaries
        if excluded_keys is None:
            return dict_list

        # Ensure excluded_keys is a list, even if a single string is provided
        if isinstance(excluded_keys, str):
            excluded_keys = [excluded_keys]
        elif not isinstance(excluded_keys, (list, set)):
            raise ValueError(
                "Invalid value for excluded_keys parameter. Must be either a string, list of strings, or set of strings."
            )

        # Filter the list of dictionaries to exclude those that contain any of the excluded keys
        return [d for d in dict_list if not any(key in d for key in excluded_keys)]

    @staticmethod
    def get_unique_dicts(dict_list, exclude_keys=None):
        if exclude_keys is None:
            exclude_keys = []

        # Convert exclude_keys to a set for efficient lookup
        exclude_keys = set(exclude_keys)

        # Set to store unique dictionaries
        unique_dicts = []

        # Set to store hashes of dictionaries excluding exclude_keys
        seen = set()

        def make_hashable(value):
            """Recursively convert unhashable types like dicts and lists to hashable types."""
            if isinstance(value, dict):
                # Convert dict to tuple of key-value pairs
                return tuple((k, make_hashable(v)) for k, v in value.items())
            elif isinstance(value, list):
                # Convert list to a tuple
                return tuple(make_hashable(v) for v in value)
            else:
                # If it's already hashable, return as-is
                return value

        for d in dict_list:
<<<<<<< HEAD
            # Create a JSON string that excludes the specified keys from each dictionary
            # Sort keys to ensure consistent ordering
            filtered_dict = {k: v for k, v in d.items() if k not in exclude_keys}
            filtered_json = json.dumps(filtered_dict, sort_keys=True)
            
            # If the JSON string is not in seen, add it to the unique_dicts
            if filtered_json not in seen:
                seen.add(filtered_json)
=======
            # Create a tuple that excludes the specified keys from each dictionary
            filtered_items = tuple(
                (k, make_hashable(v)) for k, v in d.items() if k not in exclude_keys
            )

            # If the tuple is not in seen, add it to the unique_dicts
            if filtered_items not in seen:
                seen.add(filtered_items)
>>>>>>> 9d3ca802
                unique_dicts.append(d)

        return unique_dicts

    @staticmethod
    def _exclude_metadata_fields(metadata, fields):
        """
        Excludes specified fields from a metadata dictionary.

        Args:
            metadata (dict): The metadata dictionary to exclude fields from.
            fields (list): A list of fields to exclude from the metadata.

        Returns:
            dict: A dictionary with the specified fields excluded.
        """
        # Use dictionary comprehension to create a new dictionary excluding specified fields
        return {key: value for key, value in metadata.items() if key not in fields}

    def _remove_computing_metadata(
        self, metadata, fields=["gpu", "optimizer", "cpu", "memory", "python", "layers"]
    ):
        """
        Removes computing-related metadata fields from the metadata dictionary.

        Args:
            metadata (dict): The metadata dictionary to remove fields from.
            fields (list, optional): A list of fields to remove from the metadata.
                                     Defaults to ['gpu', 'optimizer', 'cpu', 'memory', 'python', 'layers'].

        Returns:
            dict: A dictionary with the specified fields removed.
        """
        # Use the _exclude_metadata_fields method to remove the specified fields from the metadata
        return self._exclude_metadata_fields(metadata, fields)

    @staticmethod
    def _extract_metadata_fields(metadata, fields):
        """
        Extracts specified fields from a metadata dictionary.

        Args:
            metadata (dict): The metadata dictionary to extract fields from.
            fields (list): A list of fields to extract from the metadata.

        Returns:
            dict: A dictionary containing only the specified fields from the metadata.
        """
        return {field: metadata[field] for field in fields}

    def _get_metadata(self, record_id):
        """
        Retrieves the metadata for a specified record ID.

        Args:
            record_id (str): The ID of the record to retrieve metadata for.

        Returns:
            dict: A dictionary containing the metadata of the specified record,
                  including the record ID.
        """
        # Retrieve the data view response for the given record ID
        dv_resp = self.dataView(record_id)

        # Parse the metadata from the response and convert it to a dictionary
        dict_ = json.loads(dv_resp[0].data[0].metadata)

        # Add the record ID to the dictionary
        dict_["id"] = dv_resp[0].data[0].id

        return dict_

    def check_no_files(self, record_ids):
        """
        Checks if any of the specified DataFed records have no associated files.

        Args:
            record_ids (list): A list of DataFed record IDs to check.

        Returns:
            list or None: A list of record IDs that have no associated files, or None if all records have files.
        """
        no_files = []
        for record_id in tqdm(record_ids):
            # Check if the record has no associated files by checking the size attribute
            if self.dataView(record_id)[0].data[0].size == 0:
                no_files.append(record_id)

        # Return None if all records have files, otherwise return the list of record IDs with no files
        if no_files == []:
            return None
        else:
            return no_files

    def getFileName(self, record_id):
        """
        Retrieves the file name (without extension) associated with a record ID.

        Args:
            record_id (str): The ID of the record to retrieve the file name for.

        Returns:
            str: The file name without the extension.
        """
        # Get the source path of the file associated with the record
        source_path = self.dataView(record_id)[0].data[0].source

        # Extract the file name from the source path and remove the extension
        file_name = source_path.split("/")[-1]

        return file_name

    def getRecordTitle(self, record_id):
        """
        Retrieves the title of a record from its ID.

        Args:
            record_id (str): The ID of the record to retrieve the title for.

        Returns:
            str: The title of the record.
        """
        return self.dataView(record_id)[0].data[0].title<|MERGE_RESOLUTION|>--- conflicted
+++ resolved
@@ -481,16 +481,6 @@
                 return value
 
         for d in dict_list:
-<<<<<<< HEAD
-            # Create a JSON string that excludes the specified keys from each dictionary
-            # Sort keys to ensure consistent ordering
-            filtered_dict = {k: v for k, v in d.items() if k not in exclude_keys}
-            filtered_json = json.dumps(filtered_dict, sort_keys=True)
-            
-            # If the JSON string is not in seen, add it to the unique_dicts
-            if filtered_json not in seen:
-                seen.add(filtered_json)
-=======
             # Create a tuple that excludes the specified keys from each dictionary
             filtered_items = tuple(
                 (k, make_hashable(v)) for k, v in d.items() if k not in exclude_keys
@@ -499,7 +489,6 @@
             # If the tuple is not in seen, add it to the unique_dicts
             if filtered_items not in seen:
                 seen.add(filtered_items)
->>>>>>> 9d3ca802
                 unique_dicts.append(d)
 
         return unique_dicts
