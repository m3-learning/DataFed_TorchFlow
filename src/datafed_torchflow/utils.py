import ast
import inspect
import json

import numpy as np
import torch
from m3util.notebooks.checksum import calculate_notebook_checksum


def is_jsonable(x):
    """
    Checks whether input is JSON serializable or not
    
    Args:
        x (any data type): the object to check for JSON serializability
    
    Returns: 
        bool: `True` if the object is JSON serializable; `False` otherwise.
    """
    try:
        json.dumps(x)
        return True
    except:
        return False


def extract_instance_attributes(obj=dict()):
    """
    Recursively extracts attributes from class instances, converting NumPy integers to Python int,
    NumPy arrays and Torch tensors to lists, while ignoring keys that start with '_'.

    This helper function traverses the attributes of a given object and returns a dictionary
    representation of those attributes. If the object has a `__dict__` attribute, it means
    the object is likely an instance of a class, and its attributes are stored in `__dict__`.
    The function will recursively call itself to extract attributes from nested objects,
    convert any NumPy integers to Python int, and convert NumPy arrays and Torch tensors to lists.

    Args:
        obj (object): The object from which to extract attributes. Defaults to an empty dictionary.

    Returns:
        dict: A dictionary containing the extracted attributes, excluding those whose keys start with '_'.
    """
    if hasattr(obj, "__dict__"):
        return {
            key: extract_instance_attributes(
                int(value)
                if isinstance(value, np.integer)
                # else value.tolist() if isinstance(value, (np.ndarray, torch.Tensor))
                else value
            )
            for key, value in obj.__dict__.items()
            if not key.startswith("_") and is_jsonable(value)
        }
    elif isinstance(obj, np.integer):
        return int(obj)
    elif isinstance(obj, (np.ndarray, torch.Tensor)):
        return obj.tolist()
    else:
        return obj


def get_return_variables(func):
    """
    Recursively extracts variable names from the return statement of a given function.

    This function takes another function as input, parses its source code into an 
    Abstract Syntax Tree (AST) and returns the variable names from the other function's
    return statement as a list
    
    Args: 
        func (function): The function whose return variables are to be extracted.

    Returns: 
        list of str: A list of variable names returned by the input function. If the function has 
        no return statement or returns a constant (not a variable), the list will be empty.
    
    """

    # Get the source code of the function
    source = inspect.getsource(func)

    # Parse the source code into an AST
    tree = ast.parse(source)

    # Navigate to the function definition in the AST
    function_node = next(
        node for node in tree.body if isinstance(node, ast.FunctionDef)
    )

    # Extract the return statement
    return_vars = []
    for node in ast.walk(function_node):
        if isinstance(node, ast.Return):
            # Check if the return value is a tuple or a single value
            if isinstance(node.value, ast.Tuple):
                return_vars = [
                    elt.id for elt in node.value.elts if isinstance(elt, ast.Name)
                ]
            elif isinstance(node.value, ast.Name):
                return_vars = [node.value.id]
            break

    return return_vars

<<<<<<< HEAD
def clean_empty(data):
    """
    Recursively removes entries with empty values in the nested metadata dictionary. 
    Empty is defined as empty strings, "" , dictionaries, {} , lists , [], or tuples, ()
    but NOT the number zero or the boolean False. This is defined in the ``is_empty"
    helper function. 
    
    Args: 
        data (dict, list, or tuple): 

    Returns:
        The same datatype and data as the input `data`, just without empty values   
    """
    if isinstance(data, dict):
        # Recursively clean each item in the dictionary
        return {k: clean_empty(v) for k, v in data.items() if not is_empty(v)}
    elif isinstance(data, list):
        # Recursively clean each item in the list and remove any empty entries
        cleaned_list = [clean_empty(item) for item in data if not is_empty(item)]
        return cleaned_list if not is_empty(cleaned_list) else []
    elif isinstance(data, tuple):
        # Recursively clean each item in the tuple and remove any empty entries
        cleaned_tuple = tuple(clean_empty(item) for item in data if not is_empty(item))
        return cleaned_tuple if not is_empty(cleaned_tuple) else ()
    else:
        # Return the item as it is if it's not a list, dict, or tuple
        return data

def is_empty(value):
    """Helper function to determine if a value should be considered 'empty'.
    Args: 
        value (string, dict, list, or tuple): the object from which to remove empty values

    Returns:
        The same datatype and data as the input `data`, just without empty values   

    """
    if value == "" or value == {} or value == [] or value == ():
        return True
    elif isinstance(value, list) or isinstance(value, tuple):
        # Check if all elements in a list or tuple are empty
        return all(is_empty(item) for item in value)
    elif isinstance(value, dict):
        # Check if all values in a dictionary are empty
        return all(is_empty(v) for v in value.values())
    return False
=======
>>>>>>> fa11dbc8

def getNotebookMetadata(file):
    """
    Calculates the checksum of the script or notebook file and includes it in the metadata.

    Args: 
        file (string) the script or notebook file path
    
    Returns:
        dict: A dictionary containing the path and checksum of the script or notebook file.
    """

    # If the script path is provided, calculate and include its checksum
    if file is not None:
        script_checksum = calculate_notebook_checksum(file)
        file_info = {"script": {"path": file, "checksum": script_checksum}}
        return file_info


def serialize_model(model_block):
    """
    Serializes the model architecture into a dictionary format with detailed layer information.

    Args: 
        model_block (custom class): the model architecture block (i.e. `encoder`, `decoder`, etc.) 
        to be serialized.
    
    Returns:
        dict: A dictionary containing the model block's architecture with layer types,
                names, and configurations.
    """
    model_info = {}
    model_info["layers"] = {}

    top_level_count = 0  # Counter for the top-level layers
    num_top_level_layers = len(
        set(
            [
                layer_name.split(".")[0]
                for layer_name, _ in model_block.named_modules()
                if layer_name != ""
            ]
        )
    )
    pad_length = len(
        str(num_top_level_layers)
    )  # Padding length for top-level numbering

    for layer_name, layer in model_block.named_modules():
        # Skip the top layer which is the entire model itself
        if layer_name != "":
            # Split the layer name at the first '.'
            parts = layer_name.split(".", 1)
            top_level_name = parts[0]
            sub_name = parts[1] if len(parts) > 1 else None

            # Check if this is a new top-level layer (ignoring numbering)
            if top_level_name not in [
                key.split("-", 1)[1] for key in model_info["layers"].keys()
            ]:
                # Increment the top-level counter
                top_level_count += 1
                padded_count = str(top_level_count).zfill(pad_length)

                # Create a top-level entry with zero-padded numbering
                model_info["layers"][f"{padded_count}-{top_level_name}"] = {}

            # Reference the top-level dictionary without the number prefix
            current_level_key = [
                key
                for key in model_info["layers"].keys()
                if key.endswith(f"-{top_level_name}")
            ][0]
            current_level = model_info["layers"][current_level_key]

            # If there is a sub_name (nested), create nested entries
            if sub_name:
                sub_parts = sub_name.split(".")
                for sub in sub_parts[:-1]:
                    if sub not in current_level:
                        current_level[sub] = {}
                    current_level = current_level[sub]
                layer_key = sub_parts[-1]
            else:
                layer_key = top_level_name

            # Collect the layer information
            layer_descriptor = {
                "type": layer.__class__.__name__,
                "layer_name": layer_name,
                "config": {},
            }

            # Automatically collect layer parameters
            for param, value in layer.__dict__.items():
                # Filter out unnecessary attributes
                if not param.startswith("_") and not callable(value):
                    layer_descriptor["config"][param] = value

            # Add the layer descriptor under the correct key
            current_level[layer_key] = layer_descriptor

    return model_info


def serialize_pytorch_optimizer(optimizer):
    """
    Serializes the optimizer's state dictionary, converting tensors to lists for JSON compatibility.

    Args: 
        optimizer (torch.optim): the model optimizer to be serialized.
    
    Returns:
        dict: A dictionary containing the optimizer's serialized parameters.
    """
    state_dict = optimizer.state_dict()
    state_dict_serializable = {}
    for key, value in state_dict.items():
        if isinstance(value, torch.Tensor):
            state_dict_serializable[key] = value.tolist()
        elif isinstance(value, list):
            # Convert tensors within lists to lists
            state_dict_serializable[key] = [
                v.tolist() if isinstance(v, torch.Tensor) else v for v in value
            ]
        else:
            state_dict_serializable[key] = value
    return state_dict_serializable["param_groups"][0]<|MERGE_RESOLUTION|>--- conflicted
+++ resolved
@@ -103,7 +103,6 @@
 
     return return_vars
 
-<<<<<<< HEAD
 def clean_empty(data):
     """
     Recursively removes entries with empty values in the nested metadata dictionary. 
@@ -150,8 +149,6 @@
         # Check if all values in a dictionary are empty
         return all(is_empty(v) for v in value.values())
     return False
-=======
->>>>>>> fa11dbc8
 
 def getNotebookMetadata(file):
     """
